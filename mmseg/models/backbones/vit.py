import math
import warnings

import torch
import torch.nn as nn
import torch.nn.functional as F
from mmcv.cnn import (build_conv_layer, build_norm_layer, constant_init,
                      kaiming_init, normal_init, trunc_normal_init)
from mmcv.cnn.bricks.transformer import FFN, MultiheadAttention
from mmcv.runner import BaseModule, ModuleList, _load_checkpoint
from torch.nn.modules.batchnorm import _BatchNorm
from torch.nn.modules.utils import _pair as to_2tuple

from mmseg.utils import get_root_logger
from ..builder import BACKBONES
from ..utils import vit_convert


class TransformerEncoderLayer(BaseModule):
    """Implements one encoder layer in Vision Transformer.

    Args:
        embed_dims (int): The feature dimension
        num_heads (int): Parallel attention heads
        feedforward_channels (int): The hidden dimension for FFNs
        drop_rate (float): Probability of an element to be zeroed
            after the feed forward layer. Default 0.0
        attn_drop_rate (float): The drop out rate for attention layer.
            Default 0.0
        drop_path_rate (float): stochastic depth rate. Default 0.0.
        num_fcs (int): The number of fully-connected layers for FFNs. Default 2
        qkv_bias (bool): enable bias for qkv if True. Default True
        act_cfg (dict): The activation config for FFNs. Defalut GELU
        norm_cfg (dict): Config dict for normalization layer. Default
            layer normalization
        batch_first (bool): Key, Query and Value are shape of
            (batch, n, embed_dim)
            or (n, batch, embed_dim). Default to False.
        init_cfg (dict, optional): Initialization config dict
    """

    def __init__(self,
                 embed_dims,
                 num_heads,
                 feedforward_channels,
                 drop_rate=0.,
                 attn_drop_rate=0.,
                 drop_path_rate=0.,
                 num_fcs=2,
                 qkv_bias=True,
                 act_cfg=dict(type='GELU'),
                 norm_cfg=dict(type='LN'),
                 batch_first=False):
        super(TransformerEncoderLayer, self).__init__()

        self.norm1_name, norm1 = build_norm_layer(
            norm_cfg, embed_dims, postfix=1)
        self.add_module(self.norm1_name, norm1)

        self.attn = MultiheadAttention(
            embed_dims=embed_dims,
            num_heads=num_heads,
            attn_drop=attn_drop_rate,
            proj_drop=drop_rate,
            dropout_layer=dict(type='DropPath', drop_prob=drop_path_rate),
            batch_first=batch_first,
            bias=qkv_bias)

        self.norm2_name, norm2 = build_norm_layer(
            norm_cfg, embed_dims, postfix=2)
        self.add_module(self.norm2_name, norm2)

        self.ffn = FFN(
            embed_dims=embed_dims,
            feedforward_channels=feedforward_channels,
            num_fcs=num_fcs,
            ffn_drop=drop_rate,
            dropout_layer=None,
            act_cfg=act_cfg)

    @property
    def norm1(self):
        return getattr(self, self.norm1_name)

    @property
    def norm2(self):
        return getattr(self, self.norm2_name)

    def forward(self, x):
        x = self.attn(self.norm1(x), identity=x)
        x = self.ffn(self.norm2(x), identity=x)
        return x


# Modified from pytorch-image-models
class PatchEmbed(BaseModule):
    """Image to Patch Embedding.

    Args:
        img_size (int | tuple): The size of input image.
        patch_size (int): The size of one patch
        in_channels (int): The num of input channels.
        embed_dim (int): The dimensions of embedding.
        norm_cfg (dict, optional): Config dict for normalization layer.
        conv_cfg (dict, optional): The config dict for conv layers.
            Default: None.
    """

    def __init__(self,
                 img_size=224,
                 patch_size=16,
                 in_channels=3,
                 embed_dim=768,
                 norm_cfg=None,
                 conv_cfg=None):
        super(PatchEmbed, self).__init__()

        self.img_size = img_size
        self.patch_size = to_2tuple(patch_size)

        patches_resolution = [
            img_size[0] // self.patch_size[0],
            img_size[1] // self.patch_size[1]
        ]
        num_patches = patches_resolution[0] * patches_resolution[1]
        self.patches_resolution = patches_resolution
        self.num_patches = num_patches

        # Use conv layer to embed
        self.projection = build_conv_layer(
            conv_cfg,
            in_channels,
            embed_dim,
            kernel_size=patch_size,
            stride=patch_size)

        if norm_cfg is not None:
            self.norm = build_norm_layer(norm_cfg, embed_dim)[1]
        else:
            self.norm = None

    def forward(self, x):
        x = self.projection(x).flatten(2).transpose(1, 2)

        if self.norm is not None:
            x = self.norm(x)

        return x


@BACKBONES.register_module()
class VisionTransformer(BaseModule):
    """Vision Transformer.

    A PyTorch implement of : `An Image is Worth 16x16 Words:
    Transformers for Image Recognition at Scale` -
        https://arxiv.org/abs/2010.11929

    Args:
        img_size (int | tuple): Input image size. Default: 224.
        patch_size (int): The patch size. Default: 16.
        in_channels (int): Number of input channels. Default: 3.
        embed_dims (int): embedding dimension. Default: 768.
        num_layers (int): depth of transformer. Default: 12.
        num_heads (int): number of attention heads. Default: 12.
        mlp_ratio (int): ratio of mlp hidden dim to embedding dim.
            Default: 4.
        out_indices (list | tuple | int): Output from which stages.
            Default: -1.
        qkv_bias (bool): enable bias for qkv if True. Default: True.
        drop_rate (float): Probability of an element to be zeroed.
            Default 0.0
        attn_drop_rate (float): The drop out rate for attention layer.
            Default 0.0
        drop_path_rate (float): stochastic depth rate. Default 0.0
        with_cls_token (bool): If concatenating class token into image tokens
            as transformer input. Default: True.
        norm_cfg (dict): Config dict for normalization layer.
            Default: dict(type='LN')
        act_cfg (dict): The activation config for FFNs.
            Defalut: dict(type='GELU').
        patch_norm (bool): Whether to add a norm in PatchEmbed Block.
            Default: False.
        final_norm (bool): Whether to add a additional layer to normalize
            final feature map. Default: False.
<<<<<<< HEAD
        out_reshape (str): Select the output format of feature information.
=======
        out_shape (str): Select the output format of feature information.
>>>>>>> 3e70d932
            Default: NCHW.
        interpolate_mode (str): Select the interpolate mode for position
            embeding vector resize. Default: bicubic.
        num_fcs (int): The number of fully-connected layers for FFNs.
            Default: 2.
        norm_eval (bool): Whether to set norm layers to eval mode, namely,
            freeze running stats (mean and var). Note: Effect on Batch Norm
            and its variants only. Default: False.
        with_cp (bool): Use checkpoint or not. Using checkpoint will save
            some memory while slowing down the training speed. Default: False.
        pretrain_style (str): Choose to use timm or mmcls pretrain weights.
            Default: timm.
        pretrained (str, optional): model pretrained path. Default: None.
        init_cfg (dict or list[dict], optional): Initialization config dict.
            Default: None.
    """

    def __init__(self,
                 img_size=224,
                 patch_size=16,
                 in_channels=3,
                 embed_dims=768,
                 num_layers=12,
                 num_heads=12,
                 mlp_ratio=4,
                 out_indices=11,
                 qkv_bias=True,
                 drop_rate=0.,
                 attn_drop_rate=0.,
                 drop_path_rate=0.,
                 with_cls_token=True,
                 norm_cfg=dict(type='LN'),
                 act_cfg=dict(type='GELU'),
                 patch_norm=False,
                 final_norm=False,
                 out_shape='NCHW',
                 interpolate_mode='bicubic',
                 num_fcs=2,
                 norm_eval=False,
                 with_cp=False,
                 pretrain_style='timm',
<<<<<<< HEAD
                 with_image_shape=False):
=======
                 pretrained=None,
                 init_cfg=None):
>>>>>>> 3e70d932
        super(VisionTransformer, self).__init__()

        if isinstance(img_size, int):
            img_size = to_2tuple(img_size)
        elif isinstance(img_size, tuple):
            if len(img_size) == 1:
                img_size = to_2tuple(img_size[0])
            assert len(img_size) == 2, \
                f'The size of image should have length 1 or 2, ' \
                f'but got {len(img_size)}'

        assert pretrain_style in ['timm', 'mmcls']
<<<<<<< HEAD
        assert out_shape in ['NLC',
                             'NCHW'], 'output shape must be "NLC" or "NCHW".'
        self.pretrain_style = pretrain_style
        self.out_shape = out_shape
=======

        assert out_shape in ['NLC',
                             'NCHW'], 'output shape must be "NLC" or "NCHW".'

        if isinstance(pretrained, str) or pretrained is None:
            warnings.warn('DeprecationWarning: pretrained is a deprecated, '
                          'please use "init_cfg" instead')
        else:
            raise TypeError('pretrained must be a str or None')

>>>>>>> 3e70d932
        self.img_size = img_size
        self.patch_size = patch_size
        self.out_shape = out_shape
        self.interpolate_mode = interpolate_mode
        self.norm_eval = norm_eval
        self.with_cp = with_cp
        self.pretrain_style = pretrain_style
        self.pretrained = pretrained
        self.init_cfg = init_cfg

        self.patch_embed = PatchEmbed(
            img_size=img_size,
            patch_size=patch_size,
            in_channels=in_channels,
            embed_dim=embed_dims,
            norm_cfg=norm_cfg if patch_norm else None)

        num_patches = self.patch_embed.num_patches

        self.with_cls_token = with_cls_token
        self.cls_token = nn.Parameter(torch.zeros(1, 1, embed_dims))
        self.pos_embed = nn.Parameter(
            torch.zeros(1, num_patches + 1, embed_dims))
        self.drop_after_pos = nn.Dropout(p=drop_rate)

        if isinstance(out_indices, int):
            self.out_indices = [out_indices]
        elif isinstance(out_indices, list) or isinstance(out_indices, tuple):
            self.out_indices = out_indices
        else:
            raise TypeError('out_indices must be type of int, list or tuple')

        dpr = [
            x.item() for x in torch.linspace(0, drop_path_rate, num_layers)
        ]  # stochastic depth decay rule

        self.layers = ModuleList()
        for i in range(num_layers):
            self.layers.append(
                TransformerEncoderLayer(
                    embed_dims=embed_dims,
                    num_heads=num_heads,
                    feedforward_channels=mlp_ratio * embed_dims,
                    attn_drop_rate=attn_drop_rate,
                    drop_rate=drop_rate,
                    drop_path_rate=dpr[i],
                    num_fcs=num_fcs,
                    qkv_bias=qkv_bias,
                    act_cfg=act_cfg,
                    norm_cfg=norm_cfg,
                    batch_first=True))

        self.final_norm = final_norm
        if final_norm:
            self.norm1_name, norm1 = build_norm_layer(
                norm_cfg, embed_dims, postfix=1)
            self.add_module(self.norm1_name, norm1)

<<<<<<< HEAD
        self.norm_eval = norm_eval
        self.with_cp = with_cp
        self.with_image_shape = with_image_shape

=======
>>>>>>> 3e70d932
    @property
    def norm1(self):
        return getattr(self, self.norm1_name)

    def init_weights(self):
        if isinstance(self.pretrained, str):
            logger = get_root_logger()
            checkpoint = _load_checkpoint(self.pretrained, logger=logger)
            if 'state_dict' in checkpoint:
                state_dict = checkpoint['state_dict']
            elif 'model' in checkpoint:
                state_dict = checkpoint['model']
            else:
                state_dict = checkpoint

            if self.pretrain_style == 'timm':
                # Because the refactor of vit is blocked by mmcls,
                # so we firstly use timm pretrain weights to train
                # downstream model.
                state_dict = vit_convert(state_dict)

            if 'pos_embed' in state_dict.keys():
                if self.pos_embed.shape != state_dict['pos_embed'].shape:
                    logger.info(msg=f'Resize the pos_embed shape from '
                                f'{state_dict["pos_embed"].shape} to '
                                f'{self.pos_embed.shape}')
                    h, w = self.img_size
                    pos_size = int(
                        math.sqrt(state_dict['pos_embed'].shape[1] - 1))
                    state_dict['pos_embed'] = self.resize_pos_embed(
                        state_dict['pos_embed'], (h, w), (pos_size, pos_size),
                        self.patch_size, self.interpolate_mode)

            self.load_state_dict(state_dict, False)

        elif self.pretrained is None:
            super(VisionTransformer, self).init_weights()
            # We only implement the 'jax_impl' initialization implemented at
            # https://github.com/rwightman/pytorch-image-models/blob/master/timm/models/vision_transformer.py#L353  # noqa: E501
            trunc_normal_init(self.pos_embed, std=.02)
            trunc_normal_init(self.cls_token, std=.02)
            for n, m in self.named_modules():
                if isinstance(m, nn.Linear):
                    trunc_normal_init(m.weight, std=.02)
                    if m.bias is not None:
                        if 'ffn' in n:
                            normal_init(m.bias, std=1e-6)
                        else:
                            constant_init(m.bias, 0)
                elif isinstance(m, nn.Conv2d):
                    kaiming_init(m.weight, mode='fan_in')
                    if m.bias is not None:
                        constant_init(m.bias, 0)
                elif isinstance(m, (_BatchNorm, nn.GroupNorm, nn.LayerNorm)):
                    constant_init(m.bias, 0)
                    constant_init(m.weight, 1.0)

    def _pos_embeding(self, img, patched_img, pos_embed):
        """Positiong embeding method.

        Resize the pos_embed, if the input image size doesn't match
            the training size.
        Args:
            img (torch.Tensor): The inference image tensor, the shape
                must be [B, C, H, W].
            patched_img (torch.Tensor): The patched image, it should be
                shape of [B, L1, C].
            pos_embed (torch.Tensor): The pos_embed weighs, it should be
                shape of [B, L2, c].
        Return:
            torch.Tensor: The pos encoded image feature.
        """
        assert patched_img.ndim == 3 and pos_embed.ndim == 3, \
            'the shapes of patched_img and pos_embed must be [B, L, C]'
        x_len, pos_len = patched_img.shape[1], pos_embed.shape[1]
        if x_len != pos_len:
            if pos_len == (self.img_size[0] // self.patch_size) * (
                    self.img_size[1] // self.patch_size) + 1:
                pos_h = self.img_size[0] // self.patch_size
                pos_w = self.img_size[1] // self.patch_size
            else:
                raise ValueError(
                    'Unexpected shape of pos_embed, got {}.'.format(
                        pos_embed.shape))
            pos_embed = self.resize_pos_embed(pos_embed, img.shape[2:],
                                              (pos_h, pos_w), self.patch_size,
                                              self.interpolate_mode)
        return self.drop_after_pos(patched_img + pos_embed)

    @staticmethod
    def resize_pos_embed(pos_embed, input_shpae, pos_shape, patch_size, mode):
        """Resize pos_embed weights.

        Resize pos_embed using bicubic interpolate method.
        Args:
            pos_embed (torch.Tensor): pos_embed weights.
            input_shpae (tuple): Tuple for (input_h, intput_w).
            pos_shape (tuple): Tuple for (pos_h, pos_w).
            patch_size (int): Patch size.
        Return:
            torch.Tensor: The resized pos_embed of shape [B, L_new, C]
        """
        assert pos_embed.ndim == 3, 'shape of pos_embed must be [B, L, C]'
        input_h, input_w = input_shpae
        pos_h, pos_w = pos_shape
        cls_token_weight = pos_embed[:, 0]
        pos_embed_weight = pos_embed[:, (-1 * pos_h * pos_w):]
        pos_embed_weight = pos_embed_weight.reshape(
            1, pos_h, pos_w, pos_embed.shape[2]).permute(0, 3, 1, 2)
        pos_embed_weight = F.interpolate(
            pos_embed_weight,
            size=[input_h // patch_size, input_w // patch_size],
            align_corners=False,
            mode=mode)
        cls_token_weight = cls_token_weight.unsqueeze(1)
        pos_embed_weight = torch.flatten(pos_embed_weight, 2).transpose(1, 2)
        pos_embed = torch.cat((cls_token_weight, pos_embed_weight), dim=1)
        return pos_embed

    def forward(self, inputs):
        B = inputs.shape[0]

        x = self.patch_embed(inputs)

        # stole cls_tokens impl from Phil Wang, thanks
        cls_tokens = self.cls_token.expand(B, -1, -1)
        x = torch.cat((cls_tokens, x), dim=1)
        x = self._pos_embeding(inputs, x, self.pos_embed)

        if not self.with_cls_token:
            # Remove class token for transformer encoder input
            x = x[:, 1:]

        outs = []
        for i, layer in enumerate(self.layers):
            x = layer(x)
            if i == len(self.layers) - 1:
                if self.final_norm:
                    x = self.norm1(x)
            if i in self.out_indices:
                if self.out_shape == 'NCHW':
                    if self.with_cls_token:
                        # Remove class token and reshape token for decoder head
                        out = x[:, 1:]
                    else:
                        out = x
                    B, _, C = out.shape
                    out = out.reshape(B, inputs.shape[2] // self.patch_size,
                                      inputs.shape[3] // self.patch_size,
                                      C).permute(0, 3, 1, 2)
                else:
<<<<<<< HEAD
                    if self.with_image_shape:
                        out = [x, [inputs.shape[2], inputs.shape[3]]]
                    else:
                        out = x
=======
                    out = x
                if self.out_shape == 'NCHW':
                    B, _, C = out.shape
                    out = out.reshape(B, inputs.shape[2] // self.patch_size,
                                      inputs.shape[3] // self.patch_size,
                                      C).permute(0, 3, 1, 2)
>>>>>>> 3e70d932
                outs.append(out)

        return tuple(outs)

    def train(self, mode=True):
        super(VisionTransformer, self).train(mode)
        if mode and self.norm_eval:
            for m in self.modules():
                if isinstance(m, nn.LayerNorm):
                    m.eval()<|MERGE_RESOLUTION|>--- conflicted
+++ resolved
@@ -183,11 +183,7 @@
             Default: False.
         final_norm (bool): Whether to add a additional layer to normalize
             final feature map. Default: False.
-<<<<<<< HEAD
-        out_reshape (str): Select the output format of feature information.
-=======
         out_shape (str): Select the output format of feature information.
->>>>>>> 3e70d932
             Default: NCHW.
         interpolate_mode (str): Select the interpolate mode for position
             embeding vector resize. Default: bicubic.
@@ -229,12 +225,9 @@
                  norm_eval=False,
                  with_cp=False,
                  pretrain_style='timm',
-<<<<<<< HEAD
-                 with_image_shape=False):
-=======
+                 with_image_shape=False,
                  pretrained=None,
                  init_cfg=None):
->>>>>>> 3e70d932
         super(VisionTransformer, self).__init__()
 
         if isinstance(img_size, int):
@@ -247,12 +240,6 @@
                 f'but got {len(img_size)}'
 
         assert pretrain_style in ['timm', 'mmcls']
-<<<<<<< HEAD
-        assert out_shape in ['NLC',
-                             'NCHW'], 'output shape must be "NLC" or "NCHW".'
-        self.pretrain_style = pretrain_style
-        self.out_shape = out_shape
-=======
 
         assert out_shape in ['NLC',
                              'NCHW'], 'output shape must be "NLC" or "NCHW".'
@@ -263,7 +250,6 @@
         else:
             raise TypeError('pretrained must be a str or None')
 
->>>>>>> 3e70d932
         self.img_size = img_size
         self.patch_size = patch_size
         self.out_shape = out_shape
@@ -273,6 +259,7 @@
         self.pretrain_style = pretrain_style
         self.pretrained = pretrained
         self.init_cfg = init_cfg
+        self.with_image_shape = with_image_shape
 
         self.patch_embed = PatchEmbed(
             img_size=img_size,
@@ -322,13 +309,6 @@
                 norm_cfg, embed_dims, postfix=1)
             self.add_module(self.norm1_name, norm1)
 
-<<<<<<< HEAD
-        self.norm_eval = norm_eval
-        self.with_cp = with_cp
-        self.with_image_shape = with_image_shape
-
-=======
->>>>>>> 3e70d932
     @property
     def norm1(self):
         return getattr(self, self.norm1_name)
@@ -480,19 +460,10 @@
                                       inputs.shape[3] // self.patch_size,
                                       C).permute(0, 3, 1, 2)
                 else:
-<<<<<<< HEAD
                     if self.with_image_shape:
                         out = [x, [inputs.shape[2], inputs.shape[3]]]
                     else:
                         out = x
-=======
-                    out = x
-                if self.out_shape == 'NCHW':
-                    B, _, C = out.shape
-                    out = out.reshape(B, inputs.shape[2] // self.patch_size,
-                                      inputs.shape[3] // self.patch_size,
-                                      C).permute(0, 3, 1, 2)
->>>>>>> 3e70d932
                 outs.append(out)
 
         return tuple(outs)
