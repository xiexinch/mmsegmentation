import torch.nn as nn
import torch.nn.functional as F
from mmcv.cnn import ConvModule, xavier_init

from ..builder import NECKS


@NECKS.register_module()
class MultiLevelNeck(nn.Module):
    """MultiLevelNeck.

    A neck structure connect vit backbone and decoder_heads.
    Args:
        in_channels (List[int]): Number of input channels per scale.
        out_channels (int): Number of output channels (used at each scale).
        scales (List[float]): Scale factors for each input feature map.
            Default: [0.5, 1, 2, 4]
        norm_cfg (dict): Config dict for normalization layer. Default: None.
        act_cfg (dict): Config dict for activation layer in ConvModule.
            Default: None.
    """

    def __init__(self,
                 in_channels,
                 out_channels,
                 scales=[0.5, 1, 2, 4],
                 norm_cfg=None,
                 act_cfg=None):
        super(MultiLevelNeck, self).__init__()
        assert isinstance(in_channels, list)
        self.in_channels = in_channels
        self.out_channels = out_channels
        self.scales = scales
        self.num_outs = len(scales)
        self.lateral_convs = nn.ModuleList()
        self.convs = nn.ModuleList()
        for in_channel in in_channels:
            self.lateral_convs.append(
                ConvModule(
                    in_channel,
                    out_channels,
                    kernel_size=1,
                    norm_cfg=norm_cfg,
                    act_cfg=act_cfg))
        for _ in range(self.num_outs):
            self.convs.append(
                ConvModule(
                    out_channels,
                    out_channels,
                    kernel_size=3,
                    padding=1,
                    stride=1,
                    norm_cfg=norm_cfg,
                    act_cfg=act_cfg))

    # default init_weights for conv(msra) and norm in ConvModule
    def init_weights(self):
        for m in self.modules():
            if isinstance(m, nn.Conv2d):
                xavier_init(m, distribution='uniform')

    def forward(self, inputs):
        assert len(inputs) == len(self.in_channels)
<<<<<<< HEAD

=======
>>>>>>> 66b05253
        inputs = [
            lateral_conv(inputs[i])
            for i, lateral_conv in enumerate(self.lateral_convs)
        ]
        # for len(inputs) not equal to self.num_outs
        if len(inputs) == 1:
            inputs = [inputs[0] for _ in range(self.num_outs)]
        outs = []
        for i in range(self.num_outs):
            x_resize = F.interpolate(
                inputs[i], scale_factor=self.scales[i], mode='bilinear')
            outs.append(self.convs[i](x_resize))
        return tuple(outs)<|MERGE_RESOLUTION|>--- conflicted
+++ resolved
@@ -61,10 +61,6 @@
 
     def forward(self, inputs):
         assert len(inputs) == len(self.in_channels)
-<<<<<<< HEAD
-
-=======
->>>>>>> 66b05253
         inputs = [
             lateral_conv(inputs[i])
             for i, lateral_conv in enumerate(self.lateral_convs)
